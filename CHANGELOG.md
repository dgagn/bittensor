--- conflicted
+++ resolved
@@ -45,10 +45,6 @@
 
 **Full Changelog**: https://github.com/opentensor/bittensor/compare/v6.12.0...v7.0.0
 
-<<<<<<< HEAD
-
-=======
->>>>>>> 167c99c9
 ## 6.12.0 / 2024-04-29
 
 ## What's Changed
@@ -100,10 +96,6 @@
 
 **Full Changelog**: https://github.com/opentensor/bittensor/compare/v6.9.3...v6.10.0
 
-<<<<<<< HEAD
-=======
-
->>>>>>> 167c99c9
 ## 6.9.3 / 2024-03-12
 
 ## What's Changed
