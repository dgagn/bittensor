--- conflicted
+++ resolved
@@ -17,13 +17,10 @@
 # DEALINGS IN THE SOFTWARE.
 
 import re
-<<<<<<< HEAD
 from concurrent.futures import ProcessPoolExecutor
 from functools import partial
 from dataclasses import make_dataclass, asdict
 import numpy as np
-=======
->>>>>>> 2728e1b6
 import typing
 import argparse
 import numpy as np
