--- conflicted
+++ resolved
@@ -15,36 +15,23 @@
 # OF CONTRACT, TORT OR OTHERWISE, ARISING FROM, OUT OF OR IN CONNECTION WITH THE SOFTWARE OR THE USE OR OTHER
 # DEALINGS IN THE SOFTWARE.
 
-<<<<<<< HEAD
-import asyncio
-import sys
-import argparse
-import bittensor
-from tqdm import tqdm
-from functools import reduce
-=======
 import argparse
 import os
 import sys
 from typing import List, Union, Optional, Dict, Tuple
 
->>>>>>> 7656af48
 from rich.prompt import Confirm, Prompt
 from rich.table import Table
 from tqdm import tqdm
 
 import bittensor
 from bittensor.utils.balance import Balance
-<<<<<<< HEAD
-from typing import List, Union, Optional, Dict, Tuple
-from .utils import get_hotkey_wallets_for_wallet, a_get_delegates_details
-=======
 from .utils import (
     get_hotkey_wallets_for_wallet,
     get_delegates_details,
-    DelegatesDetails,
+    a_get_delegates_details
+    DelegatesDetails
 )
->>>>>>> 7656af48
 from . import defaults
 
 console = bittensor.__console__
