--- conflicted
+++ resolved
@@ -258,9 +258,9 @@
         return Balance(rao)
 
     @staticmethod
-    def from_tao(amount: Union[int, float]):
-        """
-        Given tao (int | float), return Balance object with rao(int) and tao(float), where rao = int(tao*pow(10,9))
+    def from_tao(amount: float):
+        """
+        Given tao (float), return Balance object with rao(int) and tao(float), where rao = int(tao*pow(10,9))
 
         Args:
             amount: The amount in tao.
@@ -272,13 +272,9 @@
         return Balance(rao)
 
     @staticmethod
-<<<<<<< HEAD
-    def from_rao(amount: Union[int, float]):
-=======
-    def from_rao(amount: int | float):
->>>>>>> 01196473
-        """
-        Given rao (int | float), return Balance object with rao(int) and tao(float), where rao = int(tao*pow(10,9))
+    def from_rao(amount: int):
+        """
+        Given rao (int), return Balance object with rao(int) and tao(float), where rao = int(tao*pow(10,9))
 
         Args:
             amount: The amount in rao.
