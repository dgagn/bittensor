# The MIT License (MIT)
# Copyright © 2021 Yuma Rao

# Permission is hereby granted, free of charge, to any person obtaining a copy of this software and associated
# documentation files (the “Software”), to deal in the Software without restriction, including without limitation
# the rights to use, copy, modify, merge, publish, distribute, sublicense, and/or sell copies of the Software,
# and to permit persons to whom the Software is furnished to do so, subject to the following conditions:

# The above copyright notice and this permission notice shall be included in all copies or substantial portions of
# the Software.

# THE SOFTWARE IS PROVIDED “AS IS”, WITHOUT WARRANTY OF ANY KIND, EXPRESS OR IMPLIED, INCLUDING BUT NOT LIMITED TO
# THE WARRANTIES OF MERCHANTABILITY, FITNESS FOR A PARTICULAR PURPOSE AND NONINFRINGEMENT. IN NO EVENT SHALL
# THE AUTHORS OR COPYRIGHT HOLDERS BE LIABLE FOR ANY CLAIM, DAMAGES OR OTHER LIABILITY, WHETHER IN AN ACTION
# OF CONTRACT, TORT OR OTHERWISE, ARISING FROM, OUT OF OR IN CONNECTION WITH THE SOFTWARE OR THE USE OR OTHER
# DEALINGS IN THE SOFTWARE.

import sys
import shtab
import argparse
import bittensor
from typing import List, Optional
from .commands import *

# Create a console instance for CLI display.
console = bittensor.__console__

ALIAS_TO_COMMAND = {
    "subnets": "subnets",
    "root": "root",
    "wallet": "wallet",
    "stake": "stake",
    "sudo": "sudo",
    "legacy": "legacy",
    "s": "subnets",
    "r": "root",
    "w": "wallet",
    "st": "stake",
    "su": "sudo",
    "l": "legacy",
    "subnet": "subnets",
    "roots": "root",
    "wallets": "wallet",
    "stakes": "stake",
    "sudos": "sudo",
    "i": "info",
    "info": "info",
    "sub": "substake",
    "substake": "substake",
}
COMMANDS = {
    "subnets": {
        "name": "subnets",
        "aliases": ["s", "subnet"],
        "help": "Commands for managing and viewing subnetworks.",
        "commands": {
            "list": SubnetListCommand,
            "metagraph": MetagraphCommand,
            "lock_cost": SubnetLockCostCommand,
            "create": RegisterSubnetworkCommand,
            "pow_register": PowRegisterCommand,
            "register": RegisterCommand,
            "hyperparameters": SubnetHyperparamsCommand,
        },
    },
    "root": {
        "name": "root",
        "aliases": ["r", "roots"],
        "help": "Commands for managing and viewing the root network.",
        "commands": {
            # Lists all of the delegates on the root network.
            "list": RootList,
            # For root participants to vote on the root network.
            "senate_vote": VoteCommand,
            # For root participants to vote on the root network.
            "senate": SenateCommand,
            # Allows you to enter the root network.
            "register": RootRegisterCommand,
            # Shows proposals on the root network.
            "proposals": ProposalsCommand,
            # Sets yourself up to become a nominator.            
            "nominate": NominateCommand,
<<<<<<< HEAD
            "settake": SetTakeCommand,
=======
            # Deprecated.
            # "get_weights": RootGetWeightsCommand,
            # TODO implement this to show takes per subnet
            # takes: show take values.
            # TODO
            # set_takes: Set take values across the subnets.
>>>>>>> c8fc916f
        },
    },
    "wallet": {
        "name": "wallet",
        "aliases": ["w", "wallets"],
        "help": "Commands for managing and viewing wallets.",
        "commands": {
            "list": ListCommand,
            "overview": OverviewCommand,
            "transfer": TransferCommand,
            "inspect": InspectCommand,
            "balance": WalletBalanceCommand,
            "create": WalletCreateCommand,
            "new_hotkey": NewHotkeyCommand,
            "new_coldkey": NewColdkeyCommand,
            "regen_coldkey": RegenColdkeyCommand,
            "regen_coldkeypub": RegenColdkeypubCommand,
            "regen_hotkey": RegenHotkeyCommand,
            "faucet": RunFaucetCommand,
            "update": UpdateWalletCommand,
            "swap_hotkey": SwapHotkeyCommand,
            "set_identity": SetIdentityCommand,
            "get_identity": GetIdentityCommand,
            "history": GetWalletHistoryCommand,
        },
    },
    "stake": {
        "name": "stake",
        "aliases": ["st", "stakes"],
        "help": "Commands for staking and removing stake from hotkey accounts.",
        "commands": {
            # TODO: Should show all of my stakes across subnets.
            # "list": ListStake
            # TODO: Should Show all my stakes across subnets.
            "show": StakeShow,
            "add": StakeCommand,
            "remove": UnStakeCommand,
            # Allows a nominator to set weights for their stake across subnets.
            "weights": StakeWeightsCommand,
            # TODO: should allow you to boost your stake across subnets.
            "boost": RootSetBoostCommand,
            # TODO: should allow you to slash your stake across subnets.
            "slash": RootSetSlashCommand,
            # Delegate to a specific root member.
            "delegate": DelegateStakeCommand,
            # Remove stake from a root member
            # TODO(greg): Should unstake from all associated subnets also.
            "undelegate": DelegateUnstakeCommand, 
            # Lists all of my delegates on the root network.
            "my_delegates": MyDelegatesCommand,
        },
    },
    "sudo": {
        "name": "sudo",
        "aliases": ["su", "sudos"],
        "help": "Commands for subnet management",
        "commands": {
            # "dissolve": None,
            "set": SubnetSudoCommand,
            "get": SubnetGetHyperparamsCommand,
        },
    },
    "legacy": {
        "name": "legacy",
        "aliases": ["l"],
        "help": "Miscellaneous commands.",
        "commands": {
            "update": UpdateCommand,
            "faucet": RunFaucetCommand,
        },
    },
    "info": {
        "name": "info",
        "aliases": ["i"],
        "help": "Instructions for enabling autocompletion for the CLI.",
        "commands": {
            "autocomplete": AutocompleteCommand,
        },
    },
}


class CLIErrorParser(argparse.ArgumentParser):
    """
    Custom ArgumentParser for better error messages.
    """

    def error(self, message):
        """
        This method is called when an error occurs. It prints a custom error message.
        """
        sys.stderr.write(f"Error: {message}\n")
        self.print_help()
        sys.exit(2)


class cli:
    """
    Implementation of the Command Line Interface (CLI) class for the Bittensor protocol.
    This class handles operations like key management (hotkey and coldkey) and token transfer.
    """

    def __init__(
        self,
        config: Optional["bittensor.config"] = None,
        args: Optional[List[str]] = None,
    ):
        """
        Initializes a bittensor.CLI object.

        Args:
            config (bittensor.config, optional): The configuration settings for the CLI.
            args (List[str], optional): List of command line arguments.
        """
        # Turns on console for cli.
        bittensor.turn_console_on()

        # If no config is provided, create a new one from args.
        if config is None:
            config = cli.create_config(args)

        self.config = config
        if self.config.command in ALIAS_TO_COMMAND:
            self.config.command = ALIAS_TO_COMMAND[self.config.command]
        else:
            console.print(
                f":cross_mark:[red]Unknown command: {self.config.command}[/red]"
            )
            sys.exit()

        # Check if the config is valid.
        cli.check_config(self.config)

        # If no_version_checking is not set or set as False in the config, version checking is done.
        # TODO Add this back later (just annoying for the demo.)
        # if not self.config.get("no_version_checking", d=True):
        #     try:
        #         bittensor.utils.version_checking()
        #     except:
        #         # If version checking fails, inform user with an exception.
        #         raise RuntimeError(
        #             "To avoid internet-based version checking, pass --no_version_checking while running the CLI."
        #         )

    @staticmethod
    def __create_parser__() -> "argparse.ArgumentParser":
        """
        Creates the argument parser for the Bittensor CLI.

        Returns:
            argparse.ArgumentParser: An argument parser object for Bittensor CLI.
        """
        # Define the basic argument parser.
        parser = CLIErrorParser(
            description=f"bittensor cli v{bittensor.__version__}",
            usage="btcli <command> <command args>",
            add_help=True,
        )
        # Add shtab completion
        parser.add_argument(
            "--print-completion",
            choices=shtab.SUPPORTED_SHELLS,
            help="Print shell tab completion script",
        )
        # Add arguments for each sub-command.
        cmd_parsers = parser.add_subparsers(dest="command")
        # Add argument parsers for all available commands.
        for command in COMMANDS.values():
            if isinstance(command, dict):
                subcmd_parser = cmd_parsers.add_parser(
                    name=command["name"],
                    aliases=command["aliases"],
                    help=command["help"],
                )
                subparser = subcmd_parser.add_subparsers(
                    help=command["help"], dest="subcommand", required=True
                )

                for subcommand in command["commands"].values():
                    subcommand.add_args(subparser)
            else:
                command.add_args(cmd_parsers)

        return parser

    @staticmethod
    def create_config(args: List[str]) -> "bittensor.config":
        """
        From the argument parser, add config to bittensor.executor and local config

        Args:
            args (List[str]): List of command line arguments.

        Returns:
            bittensor.config: The configuration object for Bittensor CLI.
        """
        parser = cli.__create_parser__()

        # If no arguments are passed, print help text and exit the program.
        if len(args) == 0:
            parser.print_help()
            sys.exit()

        return bittensor.config(parser, args=args)

    @staticmethod
    def check_config(config: "bittensor.config"):
        """
        Checks if the essential configuration exists under different command

        Args:
            config (bittensor.config): The configuration settings for the CLI.
        """
        # Check if command exists, if so, run the corresponding check_config.
        # If command doesn't exist, inform user and exit the program.
        if config.command in COMMANDS:
            command = config.command
            command_data = COMMANDS[command]

            if isinstance(command_data, dict):
                if config["subcommand"] != None:
                    command_data["commands"][config["subcommand"]].check_config(config)
                else:
                    console.print(
                        f":cross_mark:[red]Missing subcommand for: {config.command}[/red]"
                    )
                    sys.exit(1)
            else:
                command_data.check_config(config)
        else:
            console.print(f":cross_mark:[red]Unknown command: {config.command}[/red]")
            sys.exit(1)

    def run(self):
        """
        Executes the command from the configuration.
        """
        # Check for print-completion argument
        if self.config.print_completion:
            shell = self.config.print_completion
            print(shtab.complete(parser, shell))
            return

        # Check if command exists, if so, run the corresponding method.
        # If command doesn't exist, inform user and exit the program.
        command = self.config.command
        if command in COMMANDS:
            command_data = COMMANDS[command]

            if isinstance(command_data, dict):
                command_data["commands"][self.config["subcommand"]].run(self)
            else:
                command_data.run(self)
        else:
            console.print(
                f":cross_mark:[red]Unknown command: {self.config.command}[/red]"
            )
            sys.exit()<|MERGE_RESOLUTION|>--- conflicted
+++ resolved
@@ -49,6 +49,15 @@
     "substake": "substake",
 }
 COMMANDS = {
+    "substake": {
+        "name": "substake",
+        "aliases": ["sub", "substake"],
+        "help": "Commands for adding and removing stake to subnetworks.",
+        "commands": {
+            "add": SubStakeCommand,
+            "remove": RemoveSubStakeCommand,
+        },
+    },
     "subnets": {
         "name": "subnets",
         "aliases": ["s", "subnet"],
@@ -68,28 +77,24 @@
         "aliases": ["r", "roots"],
         "help": "Commands for managing and viewing the root network.",
         "commands": {
-            # Lists all of the delegates on the root network.
             "list": RootList,
-            # For root participants to vote on the root network.
+            "weights": RootSetWeightsCommand,
+            "get_weights": RootGetWeightsCommand,
+            "boost": RootSetBoostCommand,
+            "slash": RootSetSlashCommand,
             "senate_vote": VoteCommand,
-            # For root participants to vote on the root network.
             "senate": SenateCommand,
-            # Allows you to enter the root network.
             "register": RootRegisterCommand,
-            # Shows proposals on the root network.
             "proposals": ProposalsCommand,
-            # Sets yourself up to become a nominator.            
+            # Sets yourself up to become a nominator.
             "nominate": NominateCommand,
-<<<<<<< HEAD
             "settake": SetTakeCommand,
-=======
             # Deprecated.
             # "get_weights": RootGetWeightsCommand,
             # TODO implement this to show takes per subnet
             # takes: show take values.
             # TODO
             # set_takes: Set take values across the subnets.
->>>>>>> c8fc916f
         },
     },
     "wallet": {
@@ -121,25 +126,9 @@
         "aliases": ["st", "stakes"],
         "help": "Commands for staking and removing stake from hotkey accounts.",
         "commands": {
-            # TODO: Should show all of my stakes across subnets.
-            # "list": ListStake
-            # TODO: Should Show all my stakes across subnets.
             "show": StakeShow,
             "add": StakeCommand,
             "remove": UnStakeCommand,
-            # Allows a nominator to set weights for their stake across subnets.
-            "weights": StakeWeightsCommand,
-            # TODO: should allow you to boost your stake across subnets.
-            "boost": RootSetBoostCommand,
-            # TODO: should allow you to slash your stake across subnets.
-            "slash": RootSetSlashCommand,
-            # Delegate to a specific root member.
-            "delegate": DelegateStakeCommand,
-            # Remove stake from a root member
-            # TODO(greg): Should unstake from all associated subnets also.
-            "undelegate": DelegateUnstakeCommand, 
-            # Lists all of my delegates on the root network.
-            "my_delegates": MyDelegatesCommand,
         },
     },
     "sudo": {
@@ -224,15 +213,14 @@
         cli.check_config(self.config)
 
         # If no_version_checking is not set or set as False in the config, version checking is done.
-        # TODO Add this back later (just annoying for the demo.)
-        # if not self.config.get("no_version_checking", d=True):
-        #     try:
-        #         bittensor.utils.version_checking()
-        #     except:
-        #         # If version checking fails, inform user with an exception.
-        #         raise RuntimeError(
-        #             "To avoid internet-based version checking, pass --no_version_checking while running the CLI."
-        #         )
+        if not self.config.get("no_version_checking", d=True):
+            try:
+                bittensor.utils.version_checking()
+            except:
+                # If version checking fails, inform user with an exception.
+                raise RuntimeError(
+                    "To avoid internet-based version checking, pass --no_version_checking while running the CLI."
+                )
 
     @staticmethod
     def __create_parser__() -> "argparse.ArgumentParser":
