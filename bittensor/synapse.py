--- conflicted
+++ resolved
@@ -211,19 +211,11 @@
         cast_int
     )
 
-<<<<<<< HEAD
     # A timestamp to associate with the terminal.
     nonce: Optional[int] = pydantic.Field(
         title="nonce",
         description="A timestamp that prevents replay attacks",
         examples=23429781387031510,
-=======
-    # A unique monotonically increasing integer nonce associate with the terminal
-    nonce: Optional[int] = pydantic.Field(
-        title="nonce",
-        description="A unique monotonically increasing integer nonce associate with the terminal generated from time.monotonic_ns()",
-        examples=111111,
->>>>>>> bfc78773
         default=None,
         allow_mutation=True,
     )
